--- conflicted
+++ resolved
@@ -3,11 +3,7 @@
 `pysig` provides simple classes for working with signals and spectra.  Signals
 store values against time while spectra store complex magnitudes against
 frequency.  The library includes FFT/IFFT conversion, arithmetic on aligned axes
-<<<<<<< HEAD
-and interactive plotting with Plotly. Plots are saved to `plot.html` and opened automatically.  Data can also be saved to JSON or CSV.
-=======
-and interactive plotting with Plotly.  Data can also be saved to JSON or CSV.
->>>>>>> d4e8c977
+
 
 ## Installation
 
@@ -28,11 +24,7 @@
 sp = s1.fft() + s2.fft()
 ps.plot(ps.db(sp))
 
-<<<<<<< HEAD
-# plots are written to ``plot.html`` and opened in your browser
 
-=======
->>>>>>> d4e8c977
 # operate in the time domain
 s3 = s1 + s2
 s4 = 2 * s1
@@ -47,19 +39,7 @@
 s3.dump("signal.json")
 restored = ps.Signal.load("signal.json")
 
-<<<<<<< HEAD
-# save and restore a spectrum
-sp.dump("spectrum.json")
-sp_back = ps.Spectrum.load("spectrum.json")
-=======
 
-# save and restore a spectrum
-sp.dump("spectrum.json")
-sp_back = ps.Spectrum.load("spectrum.json")
-=======
-
-
->>>>>>> d4e8c977
 ```
 
 Additional helper functions `create` and `nrange` make it easy to generate
@@ -74,8 +54,5 @@
 A short script `example.py` demonstrates generating a beat signal by summing two
 sine waves of slightly different frequency.
 
-<<<<<<< HEAD
-=======
 
->>>>>>> d4e8c977
 See [help.md](help.md) for API details.